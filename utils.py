--- conflicted
+++ resolved
@@ -382,13 +382,9 @@
     try:
         get_camera_mapping(session_id, session_path)
         download_videos_from_server(session_id,calib_id,
-<<<<<<< HEAD
                              isCalibration=True,isStaticPose=False,
                              session_path = session_path) 
-=======
-                                    isCalibration=True,isStaticPose=False,
-                                    session_name=session_name) 
->>>>>>> 43adb10f
+
         get_calibration(session_id,session_path)
     except:
         pass
@@ -398,12 +394,9 @@
         modelName = get_model_and_metadata(session_id,session_path)
         get_motion_data(neutral_id,session_path)
         download_videos_from_server(session_id,neutral_id,
-<<<<<<< HEAD
-                         isCalibration=False,isStaticPose=True,session_path = session_path)
-=======
-                                    isCalibration=False,isStaticPose=True,
-                                    session_name=session_name)
->>>>>>> 43adb10f
+                         isCalibration=False,isStaticPose=True,
+                         session_path = session_path)
+
         get_syncd_videos(neutral_id,session_path)
     except:
         pass
@@ -413,12 +406,9 @@
         try:
             get_motion_data(dynamic_id,session_path)
             download_videos_from_server(session_id,dynamic_id,
-<<<<<<< HEAD
-                     isCalibration=False,isStaticPose=False,session_path = session_path)
-=======
-                                        isCalibration=False,isStaticPose=False,
-                                        session_name=session_name)
->>>>>>> 43adb10f
+                     isCalibration=False,isStaticPose=False,
+                     session_path = session_path)
+
             get_syncd_videos(dynamic_id,session_path)
         except:
             pass
