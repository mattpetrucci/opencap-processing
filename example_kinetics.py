--- conflicted
+++ resolved
@@ -125,19 +125,11 @@
 #       - Linux   (Ubuntu 20.04):  converged in 856 iterations 
 # Select which example you would like to run.
 session_type = 'overground' # Options are 'overground' and 'treadmill'.
-#session_id = "4d5c3eb1-1a59-4ea1-9178-d3634610561c"
-#session_id = "TestingPitching"
-#session_id = "Pitcher01_2Cam_HRNet"
-session_id = "Pitcher01_Mocap"
-#session_id = "MP"
+session_id = "4d5c3eb1-1a59-4ea1-9178-d3634610561c"
 case = '0' # Change this to compare across settings.
 # Options are 'squat', 'STS', and 'jump'.
 if session_type == 'overground': 
-    #trial_name = 'Rec2_LSTM' #For SFG
-    #trial_name = 'Pitching' 
-    trial_name = 'Fastball RH Sports 6'
-    #trial_name = 'fastball7'
-    #trial_name = 'STS'
+    trial_name = 'STS'
     if trial_name == 'squat': # Squat
         motion_type = 'squats'
         repetition = 1
@@ -147,17 +139,6 @@
     elif trial_name == 'jump': # Jump  
         motion_type = 'jumping'
         time_window = [1.3, 2.2]
-    #elif trial_name == 'Rec2_LSTM': # For SFG 
-    elif trial_name == 'Fastball RH Sports 6': #For SFG MoCap
-    #elif trial_name == 'Pitching': # Jump 
-    #elif trial_name == 'fastball7': # Jump 
-        motion_type = 'pitching_torque_driven'
-        #time_window = [1.7, 2.5] #Flat Ground
-        time_window = [2.4, 2.8] #Drive on angle that worked SF Pitcher01
-        #time_window = [2.5, 3.1] #Drive on angle that worked SF Pitcher03
-        #time_window = [2.6, 3.1] # SU pitch
-        #time_window = [3.1, 4.4] # SU pitch
-        #time_window = [4.4, 5.5] # MP pitch
 # Options are 'walk_1_25ms', 'run_2_5ms', and 'run_4ms'.
 elif session_type == 'treadmill': 
     trial_name = 'walk_1_25ms'
@@ -207,8 +188,4 @@
 
 # %% Plots.
 # To compare different cases, add to the cases list, eg cases=['0','1'].
-<<<<<<< HEAD
-plotResultsDC(dataFolder, session_id, trial_name, settings, cases=[case],mainPlots = False)
-=======
-plotResultsOpenSimAD(dataFolder, session_id, trial_name, settings, cases=[case])
->>>>>>> d1dd895b
+plotResultsOpenSimAD(dataFolder, session_id, trial_name, settings, cases=[case])