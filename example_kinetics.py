--- conflicted
+++ resolved
@@ -133,14 +133,11 @@
 case = '0' # Change this to compare across settings.
 # Options are 'squat', 'STS', and 'jump'.
 if session_type == 'overground': 
-<<<<<<< HEAD
     #trial_name = 'Rec2_LSTM' #For SFG
     #trial_name = 'Pitching' 
     trial_name = 'Fastball RH Sports 6'
     #trial_name = 'fastball7'
-=======
     trial_name = 'STS'
->>>>>>> 791973f3
     if trial_name == 'squat': # Squat
         motion_type = 'squats'
         repetition = 1
